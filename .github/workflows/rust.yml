name: Rust

on:
  push:
    branches: [main]
  pull_request:
    branches: [main]

env:
  CARGO_TERM_COLOR: always
  RUST_BACKTRACE: 1

jobs:
  build:
    runs-on: ${{ matrix.os }}
    strategy:
      matrix:
        os: [macos-latest, ubuntu-latest, windows-latest]

    steps:
      - uses: actions/checkout@v4
      - name: Setup rustfmt and clippy
        uses: dtolnay/rust-toolchain@v1
        with:
          toolchain: stable
          components: rustfmt, clippy

      - name: Build crate
        run: cargo build --verbose
      - name: Clippy Check
        run: cargo clippy --verbose
      - name: Test crate
        run: cargo test --verbose

      - if: matrix.os == 'ubuntu-latest'
        name: cargo-deny
<<<<<<< HEAD
        uses: EmbarkStudios/cargo-deny-action@v2.0.5
=======
        uses: EmbarkStudios/cargo-deny-action@v2.0.11
>>>>>>> 06c39e37
<|MERGE_RESOLUTION|>--- conflicted
+++ resolved
@@ -34,8 +34,4 @@
 
       - if: matrix.os == 'ubuntu-latest'
         name: cargo-deny
-<<<<<<< HEAD
-        uses: EmbarkStudios/cargo-deny-action@v2.0.5
-=======
-        uses: EmbarkStudios/cargo-deny-action@v2.0.11
->>>>>>> 06c39e37
+        uses: EmbarkStudios/cargo-deny-action@v2.0.11