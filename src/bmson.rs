//! The [bmson format](https://bmson-spec.readthedocs.io/en/master/doc/index.html) definition.
//!
//! # Order of Processing
//!
//! When there are coincident events in the same pulse, they are processed in the order below:
//!
//! - [`Note`] and [`BgaEvent`] (are independent each other),
//! - [`BpmEvent`],
//! - [`StopEvent`].
//!
//! If a [`BpmEvent`] and a [`StopEvent`] appear on the same pulse, the current BPM will be changed at first, then scrolling the chart will be stopped for a while depending the changed BPM.
//!
//! If a [`Note`] and a [`StopEvent`] appear on the same pulse, the sound will be played (or should be hit by a player), then scrolling the chart will be stopped.
//!
//! # Layered Notes
//!
//! In case that notes (not BGM) from different sound channels exist on the same (key and pulse) position:
//!
//! - When its length is not equal to each other, yo should treat as an error and warn to a player.
//! - Otherwise your player may fusion the notes. That means when a player hit the key, two sounds will be played.
//!
//! # Differences from BMS
//!
//! - BMS can play different sound on the start and end of long note. But bmson does not allow this.
//! - Transparent color on BGA is not supported. But you can use PNG files having RGBA channels.
#![cfg(feature = "bmson")]
#![cfg_attr(docsrs, doc(cfg(feature = "bmson")))]

pub mod bms_to_bmson;
pub mod bmson_to_bms;
pub mod fin_f64;
pub mod parse;
pub mod prelude;
pub mod pulse;

use std::{
    borrow::Cow,
    num::{NonZeroU8, NonZeroU64},
};

use ariadne::{Color, Label, Report, ReportKind};
use chumsky::prelude::*;
use serde::{Deserialize, Deserializer, Serialize};

use crate::{bms::command::LnMode, diagnostics::ToAriadne};

use self::{fin_f64::FinF64, parse::parser, pulse::PulseNumber};

/// Top-level object for bmson format.
#[derive(Debug, Clone, PartialEq, Eq, Serialize, Deserialize)]
pub struct Bmson<'a> {
    /// Version of bmson format, which should be compared using [Semantic Version 2.0.0](http://semver.org/spec/v2.0.0.html). Older bmson file may not have this field, but lacking this must be an error.
    pub version: Cow<'a, str>,
    /// Score metadata.
    pub info: BmsonInfo<'a>,
    /// Location of bar lines in pulses. If `None`, then a 4/4 beat is assumed and bar lines will be generates every 4 quarter notes. If `Some(vec![])`, this chart will not have any bar line.
    ///
    /// This format represents an irregular meter by bar lines.
    pub lines: Option<Vec<BarLine>>,
    /// Events of bpm change. If there are coincident events, the successor is only applied.
    #[serde(default)]
    pub bpm_events: Vec<BpmEvent>,
    /// Events of scroll stop. If there are coincident events, they are happened in succession.
    #[serde(default)]
    pub stop_events: Vec<StopEvent>,
    /// Note data.
    pub sound_channels: Vec<SoundChannel<'a>>,
    /// BGA data.
    #[serde(default)]
    pub bga: Bga<'a>,
    /// Beatoraja implementation of scroll events.
    #[serde(default)]
    pub scroll_events: Vec<ScrollEvent>,
    /// Beatoraja implementation of mine channel.
    #[serde(default)]
    pub mine_channels: Vec<MineChannel<'a>>,
    /// Beatoraja implementation of invisible key channel.
    #[serde(default)]
    pub key_channels: Vec<KeyChannel<'a>>,
}

/// Header metadata of chart.
#[derive(Debug, Clone, PartialEq, Eq, Serialize, Deserialize)]
pub struct BmsonInfo<'a> {
    /// Self explanatory title.
    pub title: Cow<'a, str>,
    /// Self explanatory subtitle. Usually this is shown as a smaller text than `title`.
    #[serde(default)]
    pub subtitle: Cow<'a, str>,
    /// Author of the chart. It may multiple names such as `Alice vs Bob`, `Alice feat. Bob` and so on. But you should respect the value because it usually have special meaning.
    pub artist: Cow<'a, str>,
    /// Other authors of the chart. This is useful for indexing and searching.
    ///
    /// Value of the array has form of `key:value`. The `key` can be `music`, `vocal`, `chart`, `image`, `movie` or `other`. If it has no `key`, you should treat as that `key` equals to `other`. The value may contains the spaces before and after `key` and `value`, so you should trim them.
    ///
    /// # Example
    ///
    /// ```json
    /// "subartists": ["music:5argon", "music:encX", "chart:flicknote", "movie:5argon", "image:5argon"]
    /// ```
    #[serde(default)]
    pub subartists: Vec<Cow<'a, str>>,
    /// Self explanatory genre.
    pub genre: Cow<'a, str>,
    /// Hint for layout lanes, e.g. "beat-7k", "popn-5k", "generic-nkeys". Defaults to `"beat-7k"`.
    ///
    /// If you want to support many lane modes of BMS, you should check this to determine the layout for lanes. Also you can check all lane information in `sound_channels` for strict implementation.
    #[serde(default = "default_mode_hint_cow")]
    pub mode_hint: Cow<'a, str>,
    /// Special chart name, e.g. "BEGINNER", "NORMAL", "HYPER", "FOUR DIMENSIONS".
    #[serde(default)]
    pub chart_name: Cow<'a, str>,
    /// Self explanatory level number. It is usually set with subjective rating by the author.
    pub level: u32,
    /// Initial BPM.
    pub init_bpm: FinF64,
    /// Relative judge width in percentage. The variation amount may different by BMS player. Larger is easier.
    #[serde(default = "default_percentage")]
    pub judge_rank: FinF64,
    /// Relative life bar gain in percentage. The variation amount may different by BMS player. Larger is easier.
    #[serde(default = "default_percentage")]
    pub total: FinF64,
    /// Background image file name. This should be displayed during the game play.
    #[serde(default)]
    pub back_image: Option<Cow<'a, str>>,
    /// Eyecatch image file name. This should be displayed during the chart is loading.
    #[serde(default)]
    pub eyecatch_image: Option<Cow<'a, str>>,
    /// Title image file name. This should be displayed before the game starts instead of title of the music.
    #[serde(default)]
    pub title_image: Option<Cow<'a, str>>,
    /// Banner image file name. This should be displayed in music select or result scene. The aspect ratio of image is usually 15:4.
    #[serde(default)]
    pub banner_image: Option<Cow<'a, str>>,
    /// Preview music file name. This should be played when this chart is selected in a music select scene.
    #[serde(default)]
    pub preview_music: Option<Cow<'a, str>>,
    /// Numbers of pulse per quarter note in 4/4 measure. You must check this because it affects the actual seconds of `PulseNumber`.
    #[serde(
        default = "default_resolution_nonzero",
        deserialize_with = "deserialize_resolution"
    )]
    pub resolution: NonZeroU64,
    /// Beatoraja implementation of long note type.
    #[serde(default)]
    pub ln_type: LnMode,
}

/// Default mode hint, beatmania 7 keys.
#[must_use]
pub fn default_mode_hint() -> &'static str {
    "beat-7k"
}

fn default_mode_hint_cow() -> Cow<'static, str> {
    Cow::Borrowed(default_mode_hint())
}

/// Default relative percentage, 100%.
#[must_use]
pub fn default_percentage() -> FinF64 {
    FinF64::new(100.0).unwrap_or_else(|| {
        // This should never happen as 100.0 is a valid FinF64 value
        panic!("Internal error: 100.0 is not a valid FinF64")
    })
}

/// Default resolution pulses per quarter note in 4/4 measure, 240 pulses.
#[must_use]
pub const fn default_resolution() -> u64 {
    240
}

/// Event of bar line of the chart.
#[derive(Debug, Clone, PartialEq, Eq, Serialize, Deserialize)]
pub struct BarLine {
    /// Pulse number to place the line.
    pub y: PulseNumber,
}

/// Note sound file and positions to be placed in the chart.
#[derive(Debug, Clone, PartialEq, Eq, Serialize, Deserialize)]
pub struct SoundChannel<'a> {
    /// Sound file path. If the extension is not specified or not supported, you can try search files about other extensions for fallback.
    ///
    /// BMS players are expected to support the audio containers below:
    ///
    /// - WAV (`.wav`),
    /// - OGG (`.ogg`),
    /// - Audio-only MPEG-4 (`.m4a`).
    ///
    /// BMS players are expected to support the audio codec below:
    ///
    /// - LPCM (Linear Pulse-Code Modulation),
    /// - Ogg Vorbis,
    /// - AAC (Advanced Audio Coding).
    pub name: Cow<'a, str>,
    /// Data of note to be placed.
    pub notes: Vec<Note>,
}

/// Sound note to ring a sound file.
#[derive(Debug, Clone, PartialEq, Eq, Serialize, Deserialize)]
pub struct Note {
    /// Position to be placed.
    pub y: PulseNumber,
    /// Lane information. The `Some` number represents the key to play, otherwise it is not playable (BGM) note.
    #[serde(deserialize_with = "deserialize_x_none_if_zero")]
    pub x: Option<NonZeroU8>,
    /// Length of pulses of the note. It will be a normal note if zero, otherwise a long note.
    pub l: u64,
    /// Continuation flag. It will continue to ring rest of the file when play if `true`, otherwise it will play from start.
    pub c: bool,
    /// Beatoraja implementation of long note type.
    #[serde(default)]
    pub t: Option<LnMode>,
    /// Beatoraja implementation of long note up flag.
    /// If it is true and configured at the end position of a long note, then this position will become the ending note of the long note.
    #[serde(default)]
    pub up: Option<bool>,
}

fn deserialize_x_none_if_zero<'de, D>(deserializer: D) -> Result<Option<NonZeroU8>, D::Error>
where
    D: Deserializer<'de>,
{
    let opt = Option::<u8>::deserialize(deserializer)?;
    Ok(match opt {
        Some(0) | None => None,
        Some(v) => NonZeroU8::new(v),
    })
}

/// BPM change note.
#[derive(Debug, Clone, PartialEq, Eq, Serialize, Deserialize)]
pub struct BpmEvent {
    /// Position to change BPM of the chart.
    pub y: PulseNumber,
    /// New BPM to be.
    pub bpm: FinF64,
}

/// Scroll stop note.
#[derive(Debug, Clone, PartialEq, Eq, Serialize, Deserialize)]
pub struct StopEvent {
    /// Start position to scroll stop.
    pub y: PulseNumber,
    /// Stopping duration in pulses.
    pub duration: u64,
}

/// BGA data.
#[derive(Debug, Clone, PartialEq, Eq, Serialize, Deserialize, Default)]
pub struct Bga<'a> {
    /// Pictures data for playing BGA.
    #[serde(default)]
    pub bga_header: Vec<BgaHeader<'a>>,
    /// Base picture sequence.
    #[serde(default)]
    pub bga_events: Vec<BgaEvent>,
    /// Layered picture sequence.
    #[serde(default)]
    pub layer_events: Vec<BgaEvent>,
    /// Picture sequence displayed when missed.
    #[serde(default)]
    pub poor_events: Vec<BgaEvent>,
}

/// Picture file information.
#[derive(Debug, Clone, PartialEq, Eq, Serialize, Deserialize)]
pub struct BgaHeader<'a> {
    /// Self explanatory ID of picture.
    pub id: BgaId,
    /// Picture file name.
    pub name: Cow<'a, str>,
}

/// BGA note to display the picture.
#[derive(Debug, Clone, PartialEq, Eq, Serialize, Deserialize)]
pub struct BgaEvent {
    /// Position to display the picture in pulses.
    pub y: PulseNumber,
    /// ID of picture to display.
    pub id: BgaId,
}

/// Picture id for [`Bga`].
#[derive(Debug, Clone, Copy, PartialEq, Eq, PartialOrd, Ord, Hash, Serialize, Deserialize)]
pub struct BgaId(pub u32);

/// Beatoraja implementation of scroll event.
#[derive(Debug, Clone, PartialEq, Eq, Serialize, Deserialize)]
pub struct ScrollEvent {
    /// Position to scroll.
    pub y: PulseNumber,
    /// Scroll rate.
    pub rate: FinF64,
}

/// Beatoraja implementation of mine channel.
#[derive(Debug, Clone, PartialEq, Eq, Serialize, Deserialize)]
pub struct MineEvent {
    /// Lane information. The `Some` number represents the key to play, otherwise it is not playable (BGM) note.
    #[serde(deserialize_with = "deserialize_x_none_if_zero")]
    pub x: Option<NonZeroU8>,
    /// Position to be placed.
    pub y: PulseNumber,
    /// Damage of the mine.
    pub damage: FinF64,
}

/// Beatoraja implementation of mine channel.
#[derive(Debug, Clone, PartialEq, Eq, Serialize, Deserialize)]
pub struct MineChannel<'a> {
    /// Name of the mine sound file.
    pub name: Cow<'a, str>,
    /// Mine notes.
    pub notes: Vec<MineEvent>,
}

/// Beatoraja implementation of invisible key event.
#[derive(Debug, Clone, PartialEq, Eq, Serialize, Deserialize)]
pub struct KeyEvent {
    /// Lane information. The `Some` number represents the key to play, otherwise it is not playable (BGM) note.
    #[serde(deserialize_with = "deserialize_x_none_if_zero")]
    pub x: Option<NonZeroU8>,
    /// Position to be placed.
    pub y: PulseNumber,
}

/// Beatoraja implementation of invisible key channel.
#[derive(Debug, Clone, PartialEq, Eq, Serialize, Deserialize)]
pub struct KeyChannel<'a> {
    /// Name of the key sound file.
    pub name: Cow<'a, str>,
    /// Invisible key notes.
    pub notes: Vec<KeyEvent>,
}

<<<<<<< HEAD
/// Errors that can occur during BMSON parsing.
#[derive(Debug)]
pub enum BmsonParseError<'a> {
    /// JSON parsing error from chumsky parser.
    JsonParse {
        /// The specific parsing error.
        error: Rich<'a, char>,
    },
    /// Deserialization error from serde.
    Deserialize {
        /// The serde deserialization error.
        error: serde_path_to_error::Error<serde_json::Error>,
    },
}

impl ToAriadne for serde_path_to_error::Error<serde_json::Error> {
    fn to_report<'b>(
        &self,
        src: &crate::diagnostics::SimpleSource<'b>,
    ) -> Report<'b, (String, std::ops::Range<usize>)> {
        let filename = src.name().to_string();
        Report::build(ReportKind::Error, (filename.clone(), 0..0))
            .with_message("BMSON deserialization error")
            .with_label(
                Label::new((filename, 0..0))
                    .with_message(format!("{}", self))
                    .with_color(Color::Red),
            )
            .finish()
    }
}

impl<'a> ToAriadne for BmsonParseError<'a> {
    fn to_report<'b>(
        &self,
        src: &crate::diagnostics::SimpleSource<'b>,
    ) -> Report<'b, (String, std::ops::Range<usize>)> {
        match self {
            BmsonParseError::JsonParse { error } => error.to_report(src),
            BmsonParseError::Deserialize { error } => error.to_report(src),
        }
    }
}

/// Output of parsing a BMSON file.
///
/// This struct contains the parsed BMSON data (if successful), along with any
/// parsing errors that occurred during the process.
pub struct BmsonParseOutput<'a> {
    /// The parsed BMSON data, or None if parsing failed.
    pub bmson: Option<Bmson<'a>>,
    /// Errors that occurred during parsing.
    pub errors: Vec<BmsonParseError<'a>>,
=======
fn deserialize_resolution<'de, D>(deserializer: D) -> Result<NonZeroU64, D::Error>
where
    D: Deserializer<'de>,
{
    use serde::de::{Error, Visitor};
    use std::fmt;

    struct ResolutionVisitor;

    impl<'de> Visitor<'de> for ResolutionVisitor {
        type Value = NonZeroU64;

        fn expecting(&self, formatter: &mut fmt::Formatter) -> fmt::Result {
            formatter.write_str("a number or null")
        }

        fn visit_none<E>(self) -> Result<Self::Value, E>
        where
            E: Error,
        {
            Ok(default_resolution_nonzero())
        }

        fn visit_some<D>(self, deserializer: D) -> Result<Self::Value, D::Error>
        where
            D: Deserializer<'de>,
        {
            deserializer.deserialize_any(self)
        }

        fn visit_i64<E>(self, v: i64) -> Result<Self::Value, E>
        where
            E: Error,
        {
            match v {
                0 => Ok(default_resolution_nonzero()),
                v => Ok(NonZeroU64::new(v.abs() as u64)
                    .expect("NonZeroU64::new should not fail for non-zero i64 value")),
            }
        }

        fn visit_u64<E>(self, v: u64) -> Result<Self::Value, E>
        where
            E: Error,
        {
            match v {
                0 => Ok(default_resolution_nonzero()),
                v => Ok(NonZeroU64::new(v)
                    .expect("NonZeroU64::new should not fail for non-zero u64 value")),
            }
        }

        fn visit_f64<E>(self, v: f64) -> Result<Self::Value, E>
        where
            E: Error,
        {
            // Bmson (WebIDL unsigned long): must be an unsigned integer; negative allowed via abs
            let av = v.abs();
            if !av.is_finite() {
                return Err(E::custom("Resolution must be a finite number"));
            }
            // Reject any non-integer (has fractional part)
            if av.fract() != 0.0 {
                return Err(E::custom("Resolution must be an integer (unsigned long)"));
            }
            if av == 0.0 {
                return Ok(default_resolution_nonzero());
            }
            // Now av is a positive integer value in f64
            if av > (u64::MAX as f64) {
                return Err(E::custom(format!("Resolution value too large: {}", v)));
            }
            Ok(NonZeroU64::new(av as u64).expect(
                "NonZeroU64::new should not fail for non-zero u64 value converted from f64",
            ))
        }
    }

    deserializer.deserialize_option(ResolutionVisitor)
}

fn default_resolution_nonzero() -> NonZeroU64 {
    NonZeroU64::new(default_resolution() as u64).expect("default_resolution should be non-zero")
>>>>>>> da713c12
}

/// Parse a BMSON file from JSON string.
///
/// This function provides a convenient way to parse a BMSON file in one step.
/// It uses chumsky parser internally to parse JSON, then deserializes the result
/// using `serde_path_to_error` for detailed error information.
///
/// # Returns
///
/// Returns a `BmsonParseOutput` containing the parsed BMSON data (if successful),
/// or various types of parsing errors that occurred during the process.
#[must_use]
pub fn parse_bmson<'a>(json: &'a str) -> BmsonParseOutput<'a> {
    // First parse JSON using chumsky parser
    let (value, parse_errors) = parser().parse(json.trim()).into_output_errors();

    // Collect JSON parsing errors
    let mut errors: Vec<BmsonParseError<'a>> = parse_errors
        .into_iter()
        .map(|error| BmsonParseError::JsonParse { error })
        .collect();

    // Try to get a JSON value from either chumsky or serde_json
    let json_value = value.or(serde_json::from_str(json).ok());

    // Try to deserialize the JSON value into Bmson
    let bmson = json_value
        .map(|value| serde_path_to_error::deserialize(&value))
        .map_or(None, |value| match value {
            Ok(bmson) => Some(bmson),
            Err(error) => {
                errors.push(BmsonParseError::Deserialize { error });
                None
            }
        });

    BmsonParseOutput { bmson, errors }
}<|MERGE_RESOLUTION|>--- conflicted
+++ resolved
@@ -337,7 +337,6 @@
     pub notes: Vec<KeyEvent>,
 }
 
-<<<<<<< HEAD
 /// Errors that can occur during BMSON parsing.
 #[derive(Debug)]
 pub enum BmsonParseError<'a> {
@@ -391,7 +390,6 @@
     pub bmson: Option<Bmson<'a>>,
     /// Errors that occurred during parsing.
     pub errors: Vec<BmsonParseError<'a>>,
-=======
 fn deserialize_resolution<'de, D>(deserializer: D) -> Result<NonZeroU64, D::Error>
 where
     D: Deserializer<'de>,
@@ -475,7 +473,6 @@
 
 fn default_resolution_nonzero() -> NonZeroU64 {
     NonZeroU64::new(default_resolution() as u64).expect("default_resolution should be non-zero")
->>>>>>> da713c12
 }
 
 /// Parse a BMSON file from JSON string.
