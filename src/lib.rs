--- conflicted
+++ resolved
@@ -54,7 +54,6 @@
 //!
 //! - Note: You can also use [`bms::parse::model::Bms::from_token_stream_with_ast`] to skip the AST building & parsing step.
 //!
-<<<<<<< HEAD
 //! ## Converting BMS back to Tokens
 //!
 //! You can convert a parsed [`Bms`] object back to tokens using the [`Bms::unparse`] method:
@@ -77,7 +76,8 @@
 //! let token_stream = TokenStream::parse_lex(source);
 //! let strings: Vec<String> = token_stream.tokens.unparse_lex();
 //! println!("Generated {} strings", strings.len());
-=======
+//! ```
+//!
 //! ## AST Extraction Usage
 //!
 //! You can also extract tokens back from an AST using the [`bms::ast::AstRoot::extract`] method, which serves as the inverse of [`bms::ast::AstRoot::from_token_stream`]:
@@ -95,7 +95,6 @@
 //!
 //! // Extract tokens back from AST
 //! let extracted_tokens = root.extract();
->>>>>>> 872293ce
 //! ```
 //!
 //! # Features
