--- conflicted
+++ resolved
@@ -316,14 +316,11 @@
                     }
                     Self::Base62
                 }
-<<<<<<< HEAD
-                // Part: Command with lane and arg
-=======
                 "#COMMENT" => {
                     let comment = c.next_line_remaining();
                     Self::Comment(comment)
                 }
->>>>>>> 6fe1f21b
+                // Part: Command with lane and arg
                 wav if wav.starts_with("#WAV") => {
                     let id = command.trim_start_matches("#WAV");
                     let str = c.next_line_remaining();
