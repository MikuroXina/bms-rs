//! Definitions of the token in BMS format.

<<<<<<< HEAD
use core::str;
use std::path::Path;
=======
use std::{borrow::Cow, path::Path};
>>>>>>> 4b07f2da

use super::{command::*, cursor::Cursor, Result};

/// A token of BMS format.
#[derive(Debug, Clone, PartialEq, Eq, Hash)]
#[non_exhaustive]
pub enum Token<'a> {
    /// `#ARTIST [string]`. Defines the artist name of the music.
    Artist(&'a str),
    /// `#@BGA[01-ZZ] [01-ZZ] [sx] [sy] [w] [h] [dx] [dy]`. Defines the image object from trimming the existing image object.
    AtBga {
        /// The id of the object to define.
        id: ObjId,
        /// The id of the object to be trimmed.
        source_bmp: ObjId,
        /// The top left point of the trim area in pixels.
        trim_top_left: (i16, i16),
        /// The size of the trim area in pixels.
        trim_size: (u16, u16),
        /// The top left point to be rendered in pixels.
        draw_point: (i16, i16),
    },
    /// `#BANNER [filename]`. Defines the banner image. This can be used on music select or result view. It should be 300x80.
    Banner(&'a Path),
    /// `#BACKBMP [filename]`. Defines the background image file of the play view. It should be 640x480. The effect will depend on the skin of the player.
    BackBmp(&'a Path),
    /// `#BASE 62`. Declares that the score is using base-62 object id format. If this exists, the score is treated as case-sensitive.
    Base62,
    /// `#BGA[01-ZZ] [01-ZZ] [x1] [y1] [x2] [y2] [dx] [dy]`. Defines the image object from trimming the existing image object.
    Bga {
        /// The id of the object to define.
        id: ObjId,
        /// The id of the object to be trimmed.
        source_bmp: ObjId,
        /// The top left point of the trim area in pixels.
        trim_top_left: (i16, i16),
        /// The bottom right point of the trim area in pixels.
        trim_bottom_right: (i16, i16),
        /// The top left point to be rendered in pixels.
        draw_point: (i16, i16),
    },
    /// `#BMP[01-ZZ] [filename]`. Defines the background image/movie object. The file specified may be not only BMP format, and also PNG, AVI, MP4, MKV and others. Its size should be less than or equal to 256x256. The black (`#000000`) pixel in the image will be treated as transparent. When the id `00` is specified, this first field will be `None` and the image will be shown when the player get mistaken.
    Bmp(Option<ObjId>, &'a Path),
    /// `#BPM [f64]`. Defines the base Beats-Per-Minute of the score. Defaults to 130, but some players don't conform to it.
    Bpm(&'a str),
    /// `#BPM[01-ZZ] [f64]`. Defines the Beats-Per-Minute change object.
    BpmChange(ObjId, &'a str),
    /// `#CASE [u32]`. Starts a case scope if the integer equals to the generated random number. If there's no `#SKIP` command in the scope, the parsing will **fallthrough** to the next `#CASE` or `#DEF`. See also [`Token::Switch`].
    Case(u32),
    /// `#CHANGEOPTION[01-ZZ] [string]`. Defines the play option change object. Some players interpret and apply the preferences.
    ChangeOption(ObjId, &'a str),
    /// `#COMMENT [string]`. Defines the text which is shown in the music select view. This may or may not be surrounded by double-quotes.
    Comment(&'a str),
    /// `#DEF`. Starts a case scope if any `#CASE` had not matched to the generated random number. It must be placed in the end of the switch scope. See also [`Token::Switch`].
    Def,
    /// `#DIFFICULTY [1-5]`. Defines the difficulty of the score. It can be used to sort the score having the same title.
    Difficulty(u8),
    /// `#ELSEIF [u32]`. Starts an if scope when the preceding `#IF` had not matched to the generated random number. It must be in an if scope.
    Else,
    /// `#ELSEIF [u32]`. Starts an if scope when the integer equals to the generated random number. It must be in an if scope. If preceding `#IF` had matched to the generated, this scope don't start. Syntax sugar for:
    ///
    /// ```text
    /// #ELSE
    ///   #IF n
    ///   // ...
    ///   #ENDIF
    /// #ENDIF
    /// ```
    ElseIf(u32),
    /// `%EMAIL [string]`. The email address of this score file author.
    Email(&'a str),
    /// `#ENDIF`. Closes the if scope. See [Token::If].
    EndIf,
    /// `#ENDRANDOM`. Closes the random scope. See [Token::Random].
    EndRandom,
    /// `#ENDSWITCH`. Closes the random scope. See [Token::Switch].
    EndSwitch,
    /// `#EXT #XXXYY:...`. Defines the extended message. `XXX` is the track, `YY` is the channel.
    ExtendedMessage {
        /// The track, or measure, must start from 1. But some player may allow the 0 measure (i.e. Lunatic Rave 2).
        track: Track,
        /// The channel commonly expresses what the lane be arranged the note to.
        channel: Channel,
        /// The message to the channel, but not only object ids.
        message: &'a str,
    },
    /// `#BMP[01-ZZ] [0-255],[0-255],[0-255],[0-255] [filename]`. Defines the background image/movie object with the color (alpha, red, green and blue) which will be treated as transparent.
    ExBmp(ObjId, Argb, &'a Path),
    /// `#EXRANK[01-ZZ] [0-3]`. Defines the judgement level change object.
    ExRank(ObjId, JudgeLevel),
    /// `#EXWAV[01-ZZ] [parameter order] [pan or volume or frequency; 1-3] [filename]`. Defines the key sound object with the effect of pan, volume and frequency.
    ExWav(ObjId, [&'a str; 4], &'a Path),
    /// `#GENRE [string]`. Defines the genre of the music.
    Genre(&'a str),
    /// `#IF [u32]`. Starts an if scope when the integer equals to the generated random number. This must be placed in a random scope. See also [`Token::Random`].
    If(u32),
    /// `#LNOBJ [01-ZZ]`. Declares the object as the end of an LN. The preceding object of the declared will be treated as the beginning of an LN.
    LnObj(ObjId),
    /// `#LNTYPE 1`. Declares the LN notation as the RDM type.
    LnTypeRdm,
    /// `#LNTYPE 2`. Declares the LN notation as the MGQ type.
    LnTypeMgq,
    /// `#MAKER [string]`. Defines the author name of the score.
    Maker(&'a str),
    /// `#XXXYY:ZZ...`. Defines the message which places the object onto the score. `XXX` is the track, `YY` is the channel, and `ZZ...` is the object id sequence.
    Message {
        /// The track, or measure, must start from 1. But some player may allow the 0 measure (i.e. Lunatic Rave 2).
        track: Track,
        /// The channel commonly expresses what the lane be arranged the note to.
        channel: Channel,
        /// The message to the channel.
        message: Cow<'a, str>,
    },
    /// `#MIDIFILE [filename]`. Defines the MIDI file as the BGM. *Deprecated*
    MidiFile(&'a Path),
    /// Non-empty lines that not starts in # in bms file.
    NotACommand(String),
    /// `#OCT/FP`. Declares the score as the octave mode.
    OctFp,
    /// `#OPTION [string]`. Defines the play option of the score. Some players interpret and apply the preferences.
    Option(&'a str),
    /// `#PATH_WAV [string]`. Defines the root path of [`Token::Wav`] paths. This should be used only for tests.
    PathWav(&'a Path),
    /// `#PLAYER [1-4]`. Defines the play style of the score.
    Player(PlayerMode),
    /// `#PLAYLEVEL [integer]`. Defines the difficulty level of the score. This can be used on music select view.
    PlayLevel(u8),
    /// `#POORBGA [0-2]`. Defines the display mode of the POOR BGA.
    PoorBga(PoorMode),
    /// `#RANDOM [u32]`. Starts a random scope which can contain only `#IF`-`#ENDIF` scopes. The random scope must close with `#ENDRANDOM`. A random integer from 1 to the integer will be generated when parsing the score. Then if the integer of `#IF` equals to the random integer, the commands in an if scope will be parsed, otherwise all command in it will be ignored. Any command except `#IF` and `#ENDIF` must not be included in the scope, but some players allow it.
    Random(u32),
    /// `#RANK [0-3]`. Defines the judgement level.
    Rank(JudgeLevel),
    /// `#SCROLL[01-ZZ] [f64]`. Defines the scroll speed change object. It changes relative falling speed of notes with keeping BPM. For example, if applying `2.0`, the scroll speed will become double.
    Scroll(ObjId, &'a str),
    /// `#SETRANDOM [u32]`. Starts a random scope but the integer will be used as the generated random number. It should be used only for tests.
    SetRandom(u32),
    /// `#SETSWITCH [u32]`. Starts a switch scope but the integer will be used as the generated random number. It should be used only for tests.
    SetSwitch(u32),
    /// `#SKIP`. Escapes the current switch scope. It is often used in the end of every case scope.
    Skip,
    /// `#SPEED[01-ZZ] [f64]`. Defines the spacing change object. It changes relative spacing of notes with linear interpolation. For example, if playing score between the objects `1.0` and `2.0`, the spaces of notes will increase at the certain rate until the `2.0` object.
    Speed(ObjId, &'a str),
    /// `#STAGEFILE [filename]`. Defines the splashscreen image. It should be 640x480.
    StageFile(&'a Path),
    /// `#STOP[01-ZZ] [0-4294967295]`. Defines the stop object. The scroll will stop the beats of the integer divided by 192. A beat length depends on the current BPM. If there are other objects on same time, the stop object must be evaluated at last.
    Stop(ObjId, u32),
    /// `#SUBARTIST [string]`. Defines the sub-artist name of the music.
    SubArtist(&'a str),
    /// `#SUBTITLE [string]`. Defines the subtitle of the music.
    SubTitle(&'a str),
    /// `#SWITCH [u32]`. Starts a switch scope which can contain only `#CASE` or `#DEF` scopes. The switch scope must close with `#ENDSW`. A random integer from 1 to the integer will be generated when parsing the score. Then if the integer of `#CASE` equals to the random integer, the commands in a case scope will be parsed, otherwise all command in it will be ignored. Any command except `#CASE` and `#DEF` must not be included in the scope, but some players allow it.
    Switch(u32),
    /// `#TEXT[01-ZZ] string`. Defines the text object.
    Text(ObjId, &'a str),
    /// `#TITLE [string]`. Defines the title of the music.
    Title(&'a str),
    /// `#TOTAL [f64]`. Defines the total gauge percentage when all notes is got as PERFECT.
    Total(&'a str),
    /// `%URL [string]`. The url of this score file.
    Url(&'a str),
    /// `#VIDEOFILE [filename]` / `#MOVIE [filename]`. Defines the background movie file. The audio track in the movie file should not be played. The play should start from the track `000`.
    VideoFile(&'a Path),
    /// `#VOLWAV [0-255]`. Defines the relative volume percentage of the sound in the score.
    VolWav(Volume),
    /// `#WAV[01-ZZ] [filename]`. Defines the key sound object. When same id multiple objects ring at same time, it must be played only one. The file specified may be not only WAV format, and also OGG, MP3 and others.
    Wav(ObjId, &'a Path),
}

impl<'a> Token<'a> {
    pub(crate) fn parse(c: &mut Cursor<'a>) -> Result<Self> {
        loop {
            let command = c
                .next_token()
                .ok_or_else(|| c.make_err_expected_token("command"))?;

            break Ok(match command.to_uppercase().as_str() {
                "#PLAYER" => Self::Player(PlayerMode::from(c)?),
                "#GENRE" => Self::Genre(c.next_line_remaining()),
                "#TITLE" => Self::Title(c.next_line_remaining()),
                "#SUBTITLE" => Self::SubTitle(c.next_line_remaining()),
                "#ARTIST" => Self::Artist(c.next_line_remaining()),
                "#SUBARTIST" => Self::SubArtist(c.next_line_remaining()),
                "#DIFFICULTY" => Self::Difficulty(
                    c.next_token()
                        .ok_or_else(|| c.make_err_expected_token("difficulty"))?
                        .parse()
                        .map_err(|_| c.make_err_expected_token("integer"))?,
                ),
                "#STAEGFILE" => Self::StageFile(
                    c.next_token()
                        .map(Path::new)
                        .ok_or_else(|| c.make_err_expected_token("stage filename"))?,
                ),
                "#BANNER" => Self::Banner(
                    c.next_token()
                        .map(Path::new)
                        .ok_or_else(|| c.make_err_expected_token("banner filename"))?,
                ),
                "#BACKBMP" => Self::BackBmp(
                    c.next_token()
                        .map(Path::new)
                        .ok_or_else(|| c.make_err_expected_token("backbmp filename"))?,
                ),
                "#TOTAL" => Self::Total(
                    c.next_token()
                        .ok_or_else(|| c.make_err_expected_token("gauge increase rate"))?,
                ),
                "#BPM" => Self::Bpm(
                    c.next_token()
                        .ok_or_else(|| c.make_err_expected_token("bpm"))?,
                ),
                "#PLAYLEVEL" => Self::PlayLevel(
                    c.next_token()
                        .ok_or_else(|| c.make_err_expected_token("play level"))?
                        .parse()
                        .map_err(|_| c.make_err_expected_token("integer"))?,
                ),
                "#RANK" => Self::Rank(JudgeLevel::from(c)?),
                "#LNTYPE" => {
                    if c.next_token() == Some("2") {
                        Self::LnTypeMgq
                    } else {
                        Self::LnTypeRdm
                    }
                }
                "#RANDOM" => {
                    let rand_max = c
                        .next_token()
                        .ok_or_else(|| c.make_err_expected_token("random max"))?
                        .parse()
                        .map_err(|_| c.make_err_expected_token("integer"))?;
                    Self::Random(rand_max)
                }
                "#ENDRANDOM" => Self::EndRandom,
                "#IF" => {
                    let rand_target = c
                        .next_token()
                        .ok_or_else(|| c.make_err_expected_token("random target"))?
                        .parse()
                        .map_err(|_| c.make_err_expected_token("integer"))?;
                    Self::If(rand_target)
                }
                "#ENDIF" => Self::EndIf,
                "#STAGEFILE" => Self::StageFile(
                    c.next_token()
                        .map(Path::new)
                        .ok_or_else(|| c.make_err_expected_token("splashscreen imege filename"))?,
                ),
                "#VOLWAV" => {
                    let volume = c
                        .next_token()
                        .ok_or_else(|| c.make_err_expected_token("volume"))?
                        .parse()
                        .map_err(|_| c.make_err_expected_token("integer"))?;
                    Self::VolWav(Volume {
                        relative_percent: volume,
                    })
                }
                "#BASE" => {
                    let base = c.next_line_remaining();
                    if base != "62" {
                        eprintln!("unknown base declared: {:?}", base);
                        continue;
                    }
                    Self::Base62
                }
                "#COMMENT" => {
                    let comment = c.next_line_remaining();
                    Self::Comment(comment)
                }
                wav if wav.starts_with("#WAV") => {
                    let id = command.trim_start_matches("#WAV");
                    let str = c.next_line_remaining();
                    if str.is_empty() {
                        return Err(c.make_err_expected_token("key audio filename"));
                    }
                    let filename = Path::new(str);
                    Self::Wav(ObjId::from(id, c)?, filename)
                }
                bmp if bmp.starts_with("#BMP") => {
                    let id = command.trim_start_matches("#BMP");
                    let str = c.next_line_remaining();
                    if str.is_empty() {
                        return Err(c.make_err_expected_token("key audio filename"));
                    }
                    let filename = Path::new(str);
                    if id == "00" {
                        Self::Bmp(None, filename)
                    } else {
                        Self::Bmp(Some(ObjId::from(id, c)?), filename)
                    }
                }
                bpm if bpm.starts_with("#BPM") => {
                    let id = command.trim_start_matches("#BPM");
                    let bpm = c
                        .next_token()
                        .ok_or_else(|| c.make_err_expected_token("bpm"))?;
                    Self::BpmChange(ObjId::from(id, c)?, bpm)
                }
                stop if stop.starts_with("#STOP") => {
                    let id = command.trim_start_matches("#STOP");
                    let stop = c
                        .next_token()
                        .ok_or_else(|| c.make_err_expected_token("stop beats"))?
                        .parse()
                        .map_err(|_| c.make_err_expected_token("integer"))?;
                    Self::Stop(ObjId::from(id, c)?, stop)
                }
                scroll if scroll.starts_with("#SCROLL") => {
                    let id = command.trim_start_matches("#SCROLL");
                    let scroll = c
                        .next_token()
                        .ok_or_else(|| c.make_err_expected_token("scroll factor"))?;
                    Self::Scroll(ObjId::from(id, c)?, scroll)
                }
                speed if speed.starts_with("#SPEED") => {
                    let id = command.trim_start_matches("#SPEED");
                    let scroll = c
                        .next_token()
                        .ok_or_else(|| c.make_err_expected_token("spacing factor"))?;
                    Self::Speed(ObjId::from(id, c)?, scroll)
                }
                ext_message if ext_message.starts_with("#EXT") => {
                    let message = c
                        .next_token()
                        .ok_or_else(|| c.make_err_expected_token("message definition"))?;
                    if !(message.starts_with('#')
                        && message.chars().nth(6) == Some(':')
                        && 8 <= message.len())
                    {
                        eprintln!("unknown #EXT format: {:?}", message);
                        continue;
                    }

                    let track = message[1..4]
                        .parse()
                        .map_err(|_| c.make_err_expected_token("[000-999]"))?;
                    let channel = &message[4..6];
                    let message = &message[7..];
                    Self::ExtendedMessage {
                        track: Track(track),
                        channel: Channel::from(channel, c)?,
                        message,
                    }
                }
                message
                    if message.starts_with('#')
                        && message.chars().nth(6) == Some(':')
                        && 8 <= message.len() =>
                {
                    let track = command[1..4]
                        .parse()
                        .map_err(|_| c.make_err_expected_token("[000-999]"))?;
                    let channel = &command[4..6];

                    let message = &command[7..];
                    Self::Message {
                        track: Track(track),
                        channel: Channel::from(channel, c)?,
                        message: Cow::Borrowed(message),
                    }
                }
                comment if !comment.starts_with('#') => {
                    let remaining = c.next_line_remaining();
                    Self::NotACommand(if remaining.is_empty() {
                        comment.to_string()
                    } else {
                        let mut string = String::with_capacity(comment.len() + 1 + remaining.len());
                        string.push_str(comment);
                        string.push(' ');
                        string.push_str(remaining);
                        string
                    })
                }
                unknown => {
                    eprintln!("unknown command found: {:?}", unknown);
                    break Err(super::LexError::UnknownCommand {
                        line: c.line(),
                        col: c.col(),
                    });
                }
            });
        }
    }

    pub(crate) fn make_id_uppercase(&mut self) {
        use Token::*;
        match self {
            AtBga { id, source_bmp, .. } => {
                id.make_uppercase();
                source_bmp.make_uppercase();
            }
            Bga { id, source_bmp, .. } => {
                id.make_uppercase();
                source_bmp.make_uppercase();
            }
            Bmp(Some(id), _) => {
                id.make_uppercase();
            }
            BpmChange(id, _) => {
                id.make_uppercase();
            }
            ChangeOption(id, _) => {
                id.make_uppercase();
            }
            ExBmp(id, _, _) => {
                id.make_uppercase();
            }
            ExRank(id, _) => {
                id.make_uppercase();
            }
            ExWav(id, _, _) => {
                id.make_uppercase();
            }
            LnObj(id) => {
                id.make_uppercase();
            }
            Message { message, .. } => {
                if message.chars().any(|ch| ch.is_ascii_lowercase()) {
                    message.to_mut().make_ascii_uppercase();
                }
            }
            Scroll(id, _) => {
                id.make_uppercase();
            }
            Speed(id, _) => {
                id.make_uppercase();
            }
            Stop(id, _) => {
                id.make_uppercase();
            }
            Text(id, _) => {
                id.make_uppercase();
            }
            Wav(id, _) => {
                id.make_uppercase();
            }
            _ => {}
        }
    }
}

/// A sequence of the [`Token`]. It can be used to run [`crate::parse::Bms::from_token_stream`].
pub struct TokenStream<'a> {
    tokens: Vec<Token<'a>>,
}

impl<'a> TokenStream<'a> {
    pub(crate) fn from_tokens(tokens: Vec<Token<'a>>) -> Self {
        Self { tokens }
    }

    /// Returns the borrowed iterator of the tokens.
    pub fn iter(&self) -> TokenStreamIter<'_, 'a> {
        TokenStreamIter {
            iter: self.tokens.iter(),
        }
    }
}

impl<'a> IntoIterator for TokenStream<'a> {
    type Item = Token<'a>;
    type IntoIter = <Vec<Token<'a>> as IntoIterator>::IntoIter;

    fn into_iter(self) -> Self::IntoIter {
        self.tokens.into_iter()
    }
}

/// An iterator of the [`TokenStream`].
#[derive(Debug)]
pub struct TokenStreamIter<'t, 'a> {
    iter: std::slice::Iter<'t, Token<'a>>,
}

impl<'t, 'a> Iterator for TokenStreamIter<'t, 'a> {
    type Item = &'t Token<'a>;

    fn next(&mut self) -> Option<Self::Item> {
        self.iter.next()
    }
}<|MERGE_RESOLUTION|>--- conflicted
+++ resolved
@@ -1,11 +1,6 @@
 //! Definitions of the token in BMS format.
 
-<<<<<<< HEAD
-use core::str;
-use std::path::Path;
-=======
 use std::{borrow::Cow, path::Path};
->>>>>>> 4b07f2da
 
 use super::{command::*, cursor::Cursor, Result};
 
