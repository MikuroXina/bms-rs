--- conflicted
+++ resolved
@@ -10,21 +10,16 @@
 
 use thiserror::Error;
 
-<<<<<<< HEAD
 use self::{
     header::Header,
     notes::Notes,
     random::{ControlFlowRule, RandomParser},
     rng::Rng,
 };
-use crate::lex::{command::ObjId, token::TokenStream};
-=======
-use self::{header::Header, notes::Notes, random::RandomParser, rng::Rng};
 use crate::lex::{
     command::ObjId,
     token::{Token, TokenStream},
 };
->>>>>>> 6fe1f21b
 
 /// An error occurred when parsing the [`TokenStream`].
 #[derive(Debug, Clone, PartialEq, Eq, Hash, Error)]
