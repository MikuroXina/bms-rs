mod ast_build;
mod ast_parse;

use thiserror::Error;

<<<<<<< HEAD
use super::{ParseError, Result, rng::Rng};
use crate::bms::lex::token::Token;

/// An error occurred when parsing the [`TokenStream`].
#[derive(Debug, Clone, PartialEq, Eq, Hash, Error)]
pub enum ControlFlowRule {
    #[error("In an #RANDOM - #ENDRANDOM block, there must be an #IF at the start.")]
    IfMustAtStartOfRandom,
    #[error("#CASE/#SKIP/#DEF command must be in #SWITCH - #ENDSW block")]
    CasesInSwitchBlock,
    #[error("#ELSEIF command must come after #IF block")]
    ElseIfAfterIf,
    #[error("#ELSE command must come after #IF/#ELESIF block")]
    ElseAfterIfs,
    #[error("#ENDIF command must come after #IF/#ELSEIF/#ELSE block")]
    EndIfAfterIfs,
    #[error("#ENDRANDOM command must come after #RANDOM block")]
    EndRandomAfterRandomBlock,
    #[error("#ENDSW command must come after #SWITCH block")]
    EndSwitchAfterSwitchBlock,
    #[error("#IF/#ELSEIF(#CASE) command's value is out of the range of [1, max]")]
    ValueOutOfRange,
}

impl From<ControlFlowRule> for ParseError {
    fn from(rule: ControlFlowRule) -> Self {
        ParseError::ViolateControlFlowRule(rule)
    }
}

impl<T> From<ControlFlowRule> for Result<T> {
    fn from(rule: ControlFlowRule) -> Self {
        Err(ParseError::from(rule))
=======
use super::{ParseError, rng::Rng};
use crate::bms::lex::token::{Token, TokenStream};

use self::ast_build::*;
use self::ast_parse::*;

/// Parses the control flow of the token.
/// Returns the tokens that will be executed, and not contains control flow tokens.
pub(super) fn parse_control_flow<'a>(
    token_stream: &'a TokenStream<'a>,
    mut rng: impl Rng,
) -> Result<Vec<&'a Token<'a>>, ParseError> {
    let mut error_list = Vec::new();
    let ast: Vec<Unit<'a>> = build_control_flow_ast(token_stream, &mut error_list);
    let mut ast_iter = ast.into_iter().peekable();
    let tokens: Vec<&'a Token<'a>> =
        parse_control_flow_ast(&mut ast_iter, &mut rng, &mut error_list);
    match error_list.into_iter().next() {
        Some(error) => Err(error.into()),
        None => Ok(tokens),
>>>>>>> 2fdaa452
    }
}

/// Control flow rules.
#[derive(Debug, Clone, PartialEq, Eq, Hash, Error)]
pub enum ControlFlowRule {
    // Random related
    #[error("unmatched end if")]
    UnmatchedEndIf,
    #[error("unmatched end random")]
    UnmatchedEndRandom,
    #[error("unmatched end switch")]
    UnmatchedEndSwitch,
    #[error("unmatched else if")]
    UnmatchedElseIf,
    #[error("unmatched else")]
    UnmatchedElse,
    #[error("duplicate if branch value in random block")]
    RandomDuplicateIfBranchValue,
    #[error("if branch value out of range in random block")]
    RandomIfBranchValueOutOfRange,
    #[error("unmatched token in random block, e.g. Tokens between Random and If.")]
    UnmatchedTokenInRandomBlock,
    // Switch related
    #[error("duplicate case value in switch block")]
    SwitchDuplicateCaseValue,
    #[error("case value out of range in switch block")]
    SwitchCaseValueOutOfRange,
    #[error("duplicate def branch in switch block")]
    SwitchDuplicateDef,
    #[error("unmatched skip")]
    UnmatchedSkip,
    #[error("unmatched case")]
    UnmatchedCase,
    #[error("unmatched def")]
    UnmatchedDef,
}

#[cfg(test)]
mod tests {

    use super::*;
    use crate::bms::lex::token::Token;

    struct DummyRng;
    impl Rng for DummyRng {
        fn generate(&mut self, _range: std::ops::RangeInclusive<u32>) -> u32 {
            // Always return the maximum value
            *_range.end()
        }
    }

    #[test]
    fn test_switch_nested_switch_case() {
        use Token::*;
        let tokens = vec![
            Title("11000000"),
            Switch(2),
            Case(1),
            Title("00220000"),
            Random(2),
            If(1),
            Title("00550000"),
            ElseIf(2),
            Title("00006600"),
            EndIf,
            EndRandom,
            Skip,
            Case(2),
            Title("00003300"),
            Skip,
            EndSwitch,
            Title("00000044"),
        ];
        let stream = TokenStream::from_tokens(tokens);
        let mut errors = Vec::new();
        let ast = build_control_flow_ast(&stream, &mut errors);
        println!("AST structure: {:#?}", ast);
        let Some(Unit::SwitchBlock { cases, .. }) =
            ast.iter().find(|u| matches!(u, Unit::SwitchBlock { .. }))
        else {
            panic!("AST structure error");
        };
        let Some(case1) = cases
            .iter()
            .find(|c| matches!(c.value, CaseBranchValue::Case(1)))
        else {
            panic!("Case(1) not found");
        };
        println!("Case(1) tokens: {:#?}", case1.tokens);
        assert_eq!(errors, vec![]);
        assert!(matches!(&ast[0], Unit::Token(_))); // 11000000
        assert!(matches!(&ast[1], Unit::SwitchBlock { .. }));
        assert!(matches!(&ast[2], Unit::Token(_))); // 00000044
        let Unit::SwitchBlock { cases, .. } = &ast[1] else {
            panic!("AST structure error");
        };
        let Some(CaseBranch { tokens, .. }) = cases
            .iter()
            .find(|c| matches!(c.value, CaseBranchValue::Case(1)))
        else {
            panic!("Case(1) not found");
        };
        assert!(matches!(&tokens[0], Unit::Token(_))); // 00220000
        assert!(matches!(&tokens[1], Unit::RandomBlock { .. }));
        let Unit::RandomBlock { if_blocks, .. } = &tokens[1] else {
            panic!("RandomBlock not found");
        };
        let if_block = &if_blocks[0];
        assert!(
            if_block
                .branches
                .get(&1)
                .unwrap()
                .tokens
                .iter()
                .any(|u| matches!(u, Unit::Token(Title("00550000"))))
        );
        assert!(
            if_block
                .branches
                .get(&2)
                .unwrap()
                .tokens
                .iter()
                .any(|u| matches!(u, Unit::Token(Title("00006600"))))
        );
        let Some(CaseBranch { tokens, .. }) = cases
            .iter()
            .find(|c| matches!(c.value, CaseBranchValue::Case(2)))
        else {
            panic!("Case(2) not found");
        };
        assert!(matches!(&tokens[0], Unit::Token(Title("00003300"))));
        let mut rng = DummyRng;
        let mut errors2 = Vec::new();
        let mut ast_iter = ast.into_iter().peekable();
        let tokens = parse_control_flow_ast(&mut ast_iter, &mut rng, &mut errors2);
        let expected = ["11000000", "00003300", "00000044"];
        assert_eq!(tokens.len(), 3);
        for (i, t) in tokens.iter().enumerate() {
            match t {
                Title(s) => {
                    assert_eq!(s, &expected[i], "Title content mismatch");
                }
                _ => panic!("Token type mismatch"),
            }
        }
        assert_eq!(errors, vec![]);
        assert_eq!(errors2, vec![]);
    }

    #[test]
    fn test_switch_insane_tokenized() {
        use Token::*;
        let tokens = vec![
            Switch(5),
            Def,
            Title("0055"),
            Skip,
            Case(1),
            Title("0100000000000000"),
            Random(2),
            If(1),
            Title("04"),
            Else,
            Title("05"),
            EndIf,
            // Missing EndRandom!!!
            Case(2),
            Title("0200000000000000"),
            Skip,
            Case(3),
            Title("0300000000000000"),
            Switch(2),
            Case(1),
            Title("1111"),
            Skip,
            Case(2),
            Title("2222"),
            Skip,
            EndSwitch,
            Skip,
            EndSwitch,
        ];
        let stream = TokenStream::from_tokens(tokens);
        let mut errors = Vec::new();
        let ast = build_control_flow_ast(&stream, &mut errors);
        println!("AST structure: {:#?}", ast);
        let Some(Unit::SwitchBlock { cases, .. }) =
            ast.iter().find(|u| matches!(u, Unit::SwitchBlock { .. }))
        else {
            panic!("AST structure error");
        };
        let Some(case1) = cases
            .iter()
            .find(|c| matches!(c.value, CaseBranchValue::Case(1)))
        else {
            panic!("Case(1) not found");
        };
        println!("Case(1) tokens: {:#?}", case1.tokens);
        let mut rng = DummyRng;
        let mut errors2 = Vec::new();
        let mut ast_iter = ast.clone().into_iter().peekable();
        let _tokens = parse_control_flow_ast(&mut ast_iter, &mut rng, &mut errors2);
        let mut rng = DummyRng;
        let mut errors3 = Vec::new();
        let mut ast_iter = ast.into_iter().peekable();
        let _tokens = parse_control_flow_ast(&mut ast_iter, &mut rng, &mut errors3);
        assert_eq!(errors, vec![]);
        assert_eq!(errors2, vec![]);
        assert_eq!(errors3, vec![]);
    }
}<|MERGE_RESOLUTION|>--- conflicted
+++ resolved
@@ -3,41 +3,6 @@
 
 use thiserror::Error;
 
-<<<<<<< HEAD
-use super::{ParseError, Result, rng::Rng};
-use crate::bms::lex::token::Token;
-
-/// An error occurred when parsing the [`TokenStream`].
-#[derive(Debug, Clone, PartialEq, Eq, Hash, Error)]
-pub enum ControlFlowRule {
-    #[error("In an #RANDOM - #ENDRANDOM block, there must be an #IF at the start.")]
-    IfMustAtStartOfRandom,
-    #[error("#CASE/#SKIP/#DEF command must be in #SWITCH - #ENDSW block")]
-    CasesInSwitchBlock,
-    #[error("#ELSEIF command must come after #IF block")]
-    ElseIfAfterIf,
-    #[error("#ELSE command must come after #IF/#ELESIF block")]
-    ElseAfterIfs,
-    #[error("#ENDIF command must come after #IF/#ELSEIF/#ELSE block")]
-    EndIfAfterIfs,
-    #[error("#ENDRANDOM command must come after #RANDOM block")]
-    EndRandomAfterRandomBlock,
-    #[error("#ENDSW command must come after #SWITCH block")]
-    EndSwitchAfterSwitchBlock,
-    #[error("#IF/#ELSEIF(#CASE) command's value is out of the range of [1, max]")]
-    ValueOutOfRange,
-}
-
-impl From<ControlFlowRule> for ParseError {
-    fn from(rule: ControlFlowRule) -> Self {
-        ParseError::ViolateControlFlowRule(rule)
-    }
-}
-
-impl<T> From<ControlFlowRule> for Result<T> {
-    fn from(rule: ControlFlowRule) -> Self {
-        Err(ParseError::from(rule))
-=======
 use super::{ParseError, rng::Rng};
 use crate::bms::lex::token::{Token, TokenStream};
 
@@ -58,7 +23,6 @@
     match error_list.into_iter().next() {
         Some(error) => Err(error.into()),
         None => Ok(tokens),
->>>>>>> 2fdaa452
     }
 }
 
