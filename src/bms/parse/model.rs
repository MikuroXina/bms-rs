--- conflicted
+++ resolved
@@ -1057,21 +1057,6 @@
                     )?;
                 }
             }
-<<<<<<< HEAD
-=======
-            #[cfg(feature = "minor-command")]
-            Token::ExtendedMessage {
-                track,
-                channel,
-                message,
-            } => {
-                self.notes.push_extended_message(ExtendedMessageObj {
-                    track: *track,
-                    channel: *channel,
-                    message: (*message).to_owned(),
-                });
-            }
->>>>>>> b0fe15b9
             Token::LnObj(end_id) => {
                 let mut end_note = self
                     .notes
